--- conflicted
+++ resolved
@@ -21,7 +21,7 @@
 	install -m 755 ipa-deldelegation $(SBINDIR)
 	install -m 755 ipa-listdelegation $(SBINDIR)
 	install -m 755 ipa-moddelegation $(SBINDIR)
-<<<<<<< HEAD
+	install -m 755 ipa-getkeytab $(SBINDIR)
 	install -m 755 ipa-addradiusclient $(SBINDIR)
 	install -m 755 ipa-radiusclientmod $(SBINDIR)
 	install -m 755 ipa-delradiusclient $(SBINDIR)
@@ -30,9 +30,6 @@
 	install -m 755 ipa-radiusprofilemod $(SBINDIR)
 	install -m 755 ipa-delradiusprofile $(SBINDIR)
 	install -m 755 ipa-findradiusprofile $(SBINDIR)
-=======
-	install -m 755 ipa-getkeytab $(SBINDIR)
->>>>>>> 2e7f629d
 
 	@for subdir in $(SUBDIRS); do \
 		(cd $$subdir && $(MAKE) $@) || exit 1; \
